--- conflicted
+++ resolved
@@ -14,20 +14,13 @@
   authorid => 'SSORICHE',
   version  => '0.01',
   file     => 't/local/mymodules/CPAN-Mini-Inject-0.01.tar.gz'
-<<<<<<< HEAD
  )->add(
-=======
 )->add(
->>>>>>> e537c6ae
   module   => 'CPAN::Mini::Inject',
   authorid => 'SSORICHE',
   version  => '0.02',
   file     => 't/local/mymodules/CPAN-Mini-Inject-0.01.tar.gz'
-<<<<<<< HEAD
  );
-=======
-);
->>>>>>> e537c6ae
 is( $mcpi->{authdir}, 'S/SS/SSORICHE', 'author directory' );
 ok(
   -r 't/local/MYCPAN/authors/id/S/SS/SSORICHE/CPAN-Mini-Inject-0.01.tar.gz',
@@ -38,13 +31,7 @@
 ok( grep( /$module/, @{ $mcpi->{modulelist} } ),
   'Module added to list' );
 is( grep( /^CPAN::Mini::Inject\s+/, @{ $mcpi->{modulelist} } ),
-<<<<<<< HEAD
   1, 'Module added to list just once' );
-=======
-  1,
-  'Module added to list just once'
-);
->>>>>>> e537c6ae
 
 SKIP: {
   skip "Not a UNIX system", 2 if ( $^O =~ /^MSWin/ );
