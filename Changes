--- conflicted
+++ resolved
@@ -1,18 +1,17 @@
 Revision history for CPAN-Mini-Inject
 
-0.29    ????/??/??
+0.30    ????/??/??
+        - keep just the last added module, even if there was one in
+          02packages.details.txt before we injected
+          (Paul Driver <frodwith@cpan.org>)
+
+0.29    2011/05/15
         - Skip tests that are unreliable under a DNS regime where any
           hostname resolves.
-<<<<<<< HEAD
         - RT 63350 - Anchor the regex to filter old modules
         - RT 55463 - Don't use .bak for test files
         - RT 63407 - Win32 fixes related to file locks in tests
         - Changed tests so they'll be able to deal with read-only dist files
-=======
-        - keep just the last added module, even if there was one in
-          02packages.details.txt before we injected
-          (Paul Driver <frodwith@cpan.org>)
->>>>>>> ce4a2298
 
 0.27    2010/01/28
         All the following are thanks to Jozef Kutej <jozef@kutej.net>:
