--- conflicted
+++ resolved
@@ -1,10 +1,9 @@
 Revision history for CPAN-Mini-Inject
 
-<<<<<<< HEAD
-0.27    ????/??/??
+0.28    ????/??/??
         - Skip tests that are unreliable under a DNS regime where any
           hostname resolves.
-=======
+
 0.27    2010/01/28
         All the following are thanks to Jozef Kutej <jozef@kutej.net>:
 
@@ -14,7 +13,6 @@
         - allow CHECKSUMS signing.
 
         - keep just last added module version in 02packages.details.txt.
->>>>>>> 547dc2da
 
 0.26    2009/06/15
         - Specify minimum File::Path version
